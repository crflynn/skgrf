--- conflicted
+++ resolved
@@ -1,8 +1,5 @@
 import logging
-<<<<<<< HEAD
-
-=======
->>>>>>> 0e1da1ff
+
 import numpy as np
 from abc import ABC
 from abc import abstractmethod
@@ -163,7 +160,6 @@
         )
         if self.tune_params is None:
             logger.debug("not tuning boosted forest")
-<<<<<<< HEAD
             regression_forest.fit(
                 X=X,
                 y=y,
@@ -173,12 +169,6 @@
             )
             params = regression_forest.get_params(deep=True)
             forest = regression_forest
-=======
-            forest = regression_forest.fit(
-                X, y, sample_weight=sample_weight, cluster=cluster
-            )
-            params = forest.get_params(deep=True)
->>>>>>> 0e1da1ff
         else:
             logger.debug("tuning boosted forest")
             tunable_params = (
@@ -256,7 +246,6 @@
             }
             params.update(**{"n_estimators": self.tune_n_estimators * 4})
             regression_forest.set_params(**params)
-<<<<<<< HEAD
             regression_forest.fit(
                 X,
                 y,
@@ -264,9 +253,6 @@
                 cluster=cluster,
                 compute_oob_predictions=True,
             )
-=======
-            regression_forest.fit(X, y, sample_weight=sample_weight, cluster=cluster)
->>>>>>> 0e1da1ff
             retrained_error = np.nanmean(
                 regression_forest.grf_forest_["debiased_error"]
             )
@@ -282,7 +268,6 @@
             }
             default_forest = clone(regression_forest)
             default_forest.set_params(**default_params)
-<<<<<<< HEAD
             default_forest.fit(
                 X=X,
                 y=y,
@@ -290,9 +275,6 @@
                 cluster=cluster,
                 compute_oob_predictions=True,
             )
-=======
-            default_forest.fit(X, y, sample_weight=sample_weight, cluster=cluster)
->>>>>>> 0e1da1ff
             default_error = np.nanmean(default_forest.grf_forest_["debiased_error"])
 
             if default_error < retrained_error:
